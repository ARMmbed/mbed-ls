"""
mbed SDK
Copyright (c) 2011-2015 ARM Limited

Licensed under the Apache License, Version 2.0 (the "License");
you may not use this file except in compliance with the License.
You may obtain a copy of the License at

    http://www.apache.org/licenses/LICENSE-2.0

Unless required by applicable law or agreed to in writing, software
distributed under the License is distributed on an "AS IS" BASIS,
WITHOUT WARRANTIES OR CONDITIONS OF ANY KIND, either express or implied.
See the License for the specific language governing permissions and
limitations under the License.
"""

import re
import os
import sys
from os.path import expanduser
import json
from os import listdir
from os.path import isfile, join
from fasteners import InterProcessLock


def timed_mbedls_lock(timeout):
    """
    Implements Inter Process Lock using fasteners.InterProcessLock and adding a timeout feature to avoid wait forever.

    :param timeout:     Time to wait for acquiring lock. Else an exception is raised.
    :return:
    """
    def wrapper(self, *args):
        ret = None
        lock = InterProcessLock(self.lock_file)
        acquired = lock.acquire(blocking=False)
        if not acquired:
            self.debug("timed_mbedls_lock", "Waiting %d seconds for mock file lock." % timeout)
            acquired = lock.acquire(blocking=True, timeout=timeout)
        if acquired:
            try:
                ret = wrapper.original(self, *args)
            except Exception as e:
                lock.release()
                raise e
            lock.release()
        else:
            self.err("timed_mbedls_lock", "Failed to acquired mock file lock in %d seconds!" % timeout)
            sys.exit(1)
        return ret

    def func(original):
        wrapper.original = original
        return wrapper
    return func


class MbedLsToolsBase:
    """ Base class for mbed-lstools, defines mbed-ls tools interface for mbed-enabled devices detection for various hosts
    """
    def __init__(self, **kwargs):
        """ ctor
        """
        #extra flags
        self.DEBUG_FLAG = False     # Used to enable debug code / prints
        self.ERRORLEVEL_FLAG = 0    # Used to return success code to environment
        self.retarget_data = {}          # Used to retarget mbed-enabled platform properties

        # Create in HOME directory place for mbed-ls to store information
        self.mbedls_home_dir_init()
        self.lock_file = os.path.join(MbedLsToolsBase.HOME_DIR,
                                      MbedLsToolsBase.MBEDLS_HOME_DIR, MbedLsToolsBase.MBEDLS_GLOBAL_LOCK)
        self.mbedls_get_mocks()
        # skip retarget if specified to skip in arguments
        if 'skip_retarget' not in kwargs or not kwargs['skip_retarget']:
            self.retarget()

    # Which OSs are supported by this module
    # Note: more than one OS can be supported by mbed-lstools_* module
    os_supported = []

    # Dictionary describing mapping between manufacturers' ids and platform name.
    manufacture_ids = {
        "0001": "LPC2368",
        "0002": "LPC2368",
        "0003": "LPC2368",
        "0004": "LPC2368",
        "0005": "LPC2368",
        "0006": "LPC2368",
        "0007": "LPC2368",
        "0100": "LPC2368",
        "0183": "UBLOX_C027",
        "0200": "KL25Z",
        "0201": "KW41Z",
        "0210": "KL05Z",
        "0214": "HEXIWEAR",
        "0217": "K82F",
        "0218": "KL82Z",
        "0220": "KL46Z",
        "0230": "K20D50M",
        "0231": "K22F",
        "0240": "K64F",
        "0245": "K64F",
        "0250": "KW24D",
        "0261": "KL27Z",
        "0262": "KL43Z",
        "0300": "MTS_GAMBIT",
        "0305": "MTS_MDOT_F405RG",
        "0310": "MTS_DRAGONFLY_F411RE",
        "0311": "K66F",
        "0315": "MTS_MDOT_F411RE",
        "0350": "XDOT_L151CC",
        "0400": "MAXWSNENV",
        "0405": "MAX32600MBED",
        "0406": "MAX32620MBED",
        "0407": "MAX32620HSP",
        "0408": "MAX32625NEXPAQ",
        "0409": "MAX32630FTHR",
        "0415": "MAX32625MBED",
        "0500": "SPANSION_PLACEHOLDER",
        "0505": "SPANSION_PLACEHOLDER",
        "0510": "SPANSION_PLACEHOLDER",
        "0700": "NUCLEO_F103RB",
        "0705": "NUCLEO_F302R8",
        "0710": "NUCLEO_L152RE",
        "0715": "NUCLEO_L053R8",
        "0720": "NUCLEO_F401RE",
        "0725": "NUCLEO_F030R8",
        "0730": "NUCLEO_F072RB",
        "0735": "NUCLEO_F334R8",
        "0740": "NUCLEO_F411RE",
        "0744": "NUCLEO_F410RB",
        "0745": "NUCLEO_F303RE",
        "0747": "NUCLEO_F303ZE",
        "0750": "NUCLEO_F091RC",
        "0755": "NUCLEO_F070RB",
        "0760": "NUCLEO_L073RZ",
        "0764": "DISCO_L475VG_IOT01A",
        "0765": "NUCLEO_L476RG",
        "0770": "NUCLEO_L432KC",
        "0775": "NUCLEO_F303K8",
        "0777": "NUCLEO_F446RE",
        "0778": "NUCLEO_F446ZE",
        "0780": "NUCLEO_L011K4",
        "0785": "NUCLEO_F042K6",
        "0788": "DISCO_F469NI",
        "0790": "NUCLEO_L031K6",
        "0791": "NUCLEO_F031K6",
        "0795": "DISCO_F429ZI",
        "0796": "NUCLEO_F429ZI",
        "0797": "NUCLEO_F439ZI",
        "0799": "ST_PLACEHOLDER",
        "0805": "DISCO_L053C8",
        "0810": "DISCO_F334C8",
        "0815": "DISCO_F746NG",
        "0816": "NUCLEO_F746ZG",
        "0817": "DISCO_F769NI",
        "0818": "NUCLEO_F767ZI",
        "0819": "NUCLEO_F756ZG",
        "0820": "DISCO_L476VG",
        "0824": "LPC824",
        "0826": "NUCLEO_F412ZG",
        "0827": "NUCLEO_L486RG",
        "0835": "NUCLEO_F207ZG",
        "0840": "B96B_F446VE",
        "0900": "XPRO_SAMR21",
        "0905": "XPRO_SAMW25",
        "0910": "XPRO_SAML21",
        "0915": "XPRO_SAMD21",
        "1000": "LPC2368",
        "1001": "LPC2368",
        "1010": "LPC1768",
        "1017": "HRM1017",
        "1018": "SSCI824",
        "1019": "TY51822R3",
        "1022": "BP359B",
        "1034": "LPC11U34",
        "1040": "LPC11U24",
        "1045": "LPC11U24",
        "1050": "LPC812",
        "1060": "LPC4088",
        "1061": "LPC11U35_401",
        "1062": "LPC4088_DM",
        "1070": "NRF51822",
        "1075": "NRF51822_OTA",
        "1080": "OC_MBUINO",
        "1090": "RBLAB_NRF51822",
        "1095": "RBLAB_BLENANO",
        "1100": "NRF51_DK",
        "1101": "NRF52_DK",
        "1105": "NRF51_DK_OTA",
        "1114": "LPC1114",
        "1120": "NRF51_DONGLE",
        "1130": "NRF51822_SBK",
        "1140": "WALLBOT_BLE",
        "1168": "LPC11U68",
        "1200": "NCS36510",
        "1234": "UBLOX_C027",
        "1235": "UBLOX_C027",
        "1236": "UBLOX_EVK_ODIN_W2",
        "1300": "NUC472-NUTINY",
        "1301": "NUMBED",
        "1302": "NUMAKER_PFM_NUC472",
        "1303": "NUMAKER_PFM_M453",
        "1304": "NUMAKER_PFM_M487",
<<<<<<< HEAD
        "1305": "NUMAKER_PFM_M2351",
=======
        "1306": "NUMAKER_PFM_NANO130",
        "1307": "NUMAKER_PFM_NUC240",
>>>>>>> c1621dfe
        "1549": "LPC1549",
        "1600": "LPC4330_M4",
        "1605": "LPC4330_M4",
        "2000": "EFM32_G8XX_STK",
        "2005": "EFM32HG_STK3400",
        "2010": "EFM32WG_STK3800",
        "2015": "EFM32GG_STK3700",
        "2020": "EFM32LG_STK3600",
        "2025": "EFM32TG_STK3300",
        "2030": "EFM32ZG_STK3200",
        "2035": "EFM32PG_STK3401",
        "2040": "EFM32PG12_STK3402",
        "2041": "TB_SENSE_12",
        "2045": "TB_SENSE_1",
        "2100": "XBED_LPC1768",
        "2201": "WIZWIKI_W7500",
        "2202": "WIZWIKI_W7500ECO",
        "2203": "WIZWIKI_W7500P",
        "3001": "LPC11U24",
        "4000": "LPC11U35_Y5_MBUG",
        "4005": "NRF51822_Y5_MBUG",
        "4100": "MOTE_L152RC",
        "4337": "LPC4337",
        "4500": "DELTA_DFCM_NNN40",
        "4501": "DELTA_DFBM_NQ620",
        "4502": "DELTA_DFCM_NNN50",
        "4600": "REALTEK_RTL8195AM",
        "5000": "ARM_MPS2",
        "5001": "ARM_MPS2_M0",
        "5002": "ARM_BEETLE_SOC",
        "5003": "ARM_MPS2_M0P",
        "5005": "ARM_MPS2_M0DS",
        "5007": "ARM_MPS2_M1",
        "5009": "ARM_MPS2_M3",
        "5011": "ARM_MPS2_M4",
        "5015": "ARM_MPS2_M7",
        "5020": "HOME_GATEWAY_6LOWPAN",
        "5500": "RZ_A1H",
        "5501": "RZ_A1LU",
        "6660": "NZ32_SC151",
        "7010": "BLUENINJA_CDP_TZ01B",
        "7011": "TMPM066",
        "7778": "TEENSY3_1",
        "8001": "UNO_91H",
        "9001": "LPC1347",
        "9002": "LPC11U24",
        "9003": "LPC1347",
        "9004": "ARCH_PRO",
        "9006": "LPC11U24",
        "9007": "LPC11U35_501",
        "9008": "XADOW_M0",
        "9009": "ARCH_BLE",
        "9010": "ARCH_GPRS",
        "9011": "ARCH_MAX",
        "9012": "SEEED_TINY_BLE",
        "9900": "NRF51_MICROBIT",
        "C002": "VK_RZ_A1H",
        "FFFF": "K20 BOOTLOADER",
        "RIOT": "RIOT",
    }

    # Directory where we will store global (OS user specific mocking)
    HOME_DIR = expanduser("~")
    MBEDLS_HOME_DIR = '.mbed-ls'
    MOCK_FILE_NAME = '.mbedls-mock'
    MBEDLS_GLOBAL_LOCK = 'mbedls-lock'
    MOCK_HOME_FILE_NAME = os.path.join(HOME_DIR, MBEDLS_HOME_DIR, MOCK_FILE_NAME)
    RETARGET_FILE_NAME = 'mbedls.json'
    DETAILS_TXT_NAME = 'DETAILS.TXT'
    MBED_HTM_NAME = 'mbed.htm'

    def mbedls_home_dir_init(self):
        """! Initialize data in home directory for locking features
        @details Create '.mbed-ls' sub-directory in current user $HOME directory
        """
        if not os.path.isdir(os.path.join(self.HOME_DIR, self.MBEDLS_HOME_DIR)):
            try:
                os.makedirs(os.path.join(self.HOME_DIR, self.MBEDLS_HOME_DIR))
            except os.error as e:
                self.err(str(e))

    def mbedls_get_mocks(self):
        """! Load existing mocking configuration from current user $HOME directory
        @details If there is a local mocking data use it and add / override manufacture_ids
        """
        mock_ids = self.mock_read()
        if mock_ids:
            self.debug(self.mbedls_get_mocks.__name__, "mock data found, %d entries"% len(mock_ids))
            for mid in mock_ids:
                self.manufacture_ids[mid] = mock_ids[mid]

    def list_manufacture_ids(self):
        """! Creates list of all available mappings for target_id -> Platform
        @return String with table formatted output
        """
        from prettytable import PrettyTable

        columns = ['target_id_prefix', 'platform_name']
        pt = PrettyTable(columns)
        for col in columns:
            pt.align[col] = 'l'

        for target_id_prefix in sorted(self.manufacture_ids.keys()):
            platform_name = self.manufacture_ids[target_id_prefix]
            pt.add_row([target_id_prefix, platform_name])

        return pt.get_string()

    @timed_mbedls_lock(60)
    def mock_read(self):
        """! Load mocking data from local file
        @details Uses file locking for operation on Mock
                 configuration file in current user $HOME directory
        @return Curent mocking configuration (dictionary)
        """
        def read_mock_file(filename):
            try:
                with open(filename, "r") as f:
                    return json.load(f)
            except IOError as e:
                self.err("reading file '%s' failed: %s"% (os.path.abspath(filename),
                    str(e)))
            except ValueError as e:
                self.err("reading file '%s' content failed: %s"% (os.path.abspath(filename),
                    str(e)))
            return {}

        result = {}

        # This read is for backward compatibility
        # When user already have on its system local mock-up it will work
        # overwriting global one
        if isfile(self.MOCK_FILE_NAME):
            result = read_mock_file(self.MOCK_FILE_NAME)
        elif isfile(self.MOCK_HOME_FILE_NAME):
            result = read_mock_file(self.MOCK_HOME_FILE_NAME)

        return result

    @timed_mbedls_lock(60)
    def mock_write(self, mock_ids):
        """! Write current mocking structure
        @param mock_ids JSON mock data to dump to file
        @details Uses file locking for operation on Mock
                 configuration file in current user $HOME directory
        @return True if configuration operation was success, else False
        """
        def write_mock_file(filename, mock_ids):
            try:
                with open(filename, "w") as f:
                    f.write(json.dumps(mock_ids, indent=4))
                    return True
            except IOError as e:
                self.err("writing file '%s' failed: %s"% (os.path.abspath(filename),
                    str(e)))
            except ValueError as e:
                self.err("writing file '%s' content failed: %s"% (os.path.abspath(filename),
                    str(e)))
            return False

        result = write_mock_file(self.MOCK_HOME_FILE_NAME, mock_ids)

        return result

    def retarget_read(self):
        """! Load retarget data from local file
        @return Curent retarget configuration (dictionary)
        """
        if os.path.isfile(self.RETARGET_FILE_NAME):
            self.debug(self.retarget_read.__name__, "reading retarget file %s"% self.RETARGET_FILE_NAME)
            try:
                with open(self.RETARGET_FILE_NAME, "r") as f:
                    return json.load(f)
            except IOError as e:
                self.err("reading file '%s' failed: %s"% (os.path.abspath(self.RETARGET_FILE_NAME),
                    str(e)))
            except ValueError as e:
                self.err("reading file '%s' content failed: %s"% (os.path.abspath(self.RETARGET_FILE_NAME),
                    str(e)))
        return {}

    def retarget(self):
        """! Enable retargeting
        @details Read data from local retarget configuration file
        @return Retarget data structure read from configuration file
        """
        self.retarget_data = self.retarget_read()
        return self.retarget_data

    def mock_manufacture_ids(self, mid, platform_name, oper='+'):
        """! Replace (or add if manufacture id doesn't exist) entry in self.manufacture_ids
        @param oper '+' add new mock / override existing entry
                    '-' remove mid from mocking entry
        @return Mocked structure (json format)
        """
        mock_ids = self.mock_read()

        # Operations on mocked structure
        if oper == '+':
            mock_ids[mid] = platform_name
            self.debug(self.mock_manufacture_ids.__name__, "mock_ids['%s'] = '%s'"% (mid, platform_name))
        elif oper in ['-', '!']:
            if mid in mock_ids:
                mock_ids.pop(mid)
                self.debug(self.mock_manufacture_ids.__name__, "removing '%s' mock"% mid)
            elif mid == '*':
                mock_ids = {}   # Zero mocking set
                self.debug(self.mock_manufacture_ids.__name__, "zero mocking set")

        self.mock_write(mock_ids)
        return mock_ids

    # Note: 'Ven_SEGGER' - This is used to detect devices from EFM family, they use Segger J-LInk to wrap MSD and CDC
    usb_vendor_list = ['Ven_MBED', 'Ven_SEGGER']

    # Interface
    def list_mbeds(self):
        """! Get information about mbeds connected to device
        @return Returns None or if no error MBED_BOARDS = [ <MBED_BOARD>, ]
        @details MBED_BOARD
        {
            'mount_point' : <>,
            'serial_port' : <>,
            'target_id' : <>,
            'platform_name' : <>,
            'daplink_version' : <>,
        }
        # If field unknown, place None
        """
        return None

    def list_mbeds_ext(self):
        """! Function adds extra information for each mbed device
        @return Returns list of mbed devices plus extended data like 'platform_name_unique'
        @details Get information about mbeds with extended parameters/info included
        """
        platform_names = {} # Count existing platforms and assign unique number

        mbeds = self.list_mbeds()
        for i, val in enumerate(mbeds):
            platform_name = val['platform_name']
            if platform_name not in platform_names:
                platform_names[platform_name] = 0
            else:
                platform_names[platform_name] += 1
            # Assign normalized, unique string at the end of target name: TARGET_NAME[x] where x is an ordinal integer
            mbeds[i]['platform_name_unique'] = "%s[%d]" % (platform_name, platform_names[platform_name])

            # Retarget values from retarget (mbedls.json) file
            if self.retarget_data and 'target_id' in val:
                target_id = val['target_id']
                if target_id in self.retarget_data:
                    mbeds[i].update(self.retarget_data[target_id])
                    self.debug(self.list_mbeds_ext.__name__, ("retargeting", target_id, mbeds[i]))

            # Add interface chip meta data to mbed structure
            details_txt = self.get_details_txt(val['mount_point'])
            if details_txt:
                for field in details_txt:
                    field_name = 'daplink_' + field.lower().replace(' ', '_')
                    if field_name not in mbeds[i]:
                        mbeds[i][field_name] = details_txt[field]

            mbed_htm = self.get_mbed_htm(val['mount_point'])
            if mbed_htm:
                for field in mbed_htm:
                    field_name = 'daplink_' + field.lower().replace(' ', '_')
                    if field_name not in mbeds[i]:
                        mbeds[i][field_name] = mbed_htm[field]

            self.debug(self.list_mbeds_ext.__name__, (mbeds[i]['platform_name_unique'], val['target_id']))
        return mbeds

    def get_dummy_platform(self, platform_name):
        """! Returns simple dummy platform """
        if not hasattr(self, "dummy_counter"):
            self.dummy_counter = {} # platform<str>: counter<int>

        if platform_name not in self.dummy_counter:
            self.dummy_counter[platform_name] = 0

        platform = {
            "platform_name": platform_name,
            "platform_name_unique": "%s[%d]"% (platform_name, self.dummy_counter[platform_name]),
            "mount_point": "DUMMY",
            "serial_port": "DUMMY",
            "target_id": "DUMMY",
            "target_id_mbed_htm": "DUMMY",
            "target_id_usb_id": "DUMMY",
            "daplink_version": "DUMMY"
        }
        self.dummy_counter[platform_name] += 1
        return platform

    def list_platforms(self):
        """! Useful if you just want to know which platforms are currently available on the system
        @return List of (unique values) available platforms
        """
        result = []
        mbeds = self.list_mbeds()
        for i, val in enumerate(mbeds):
            platform_name = str(val['platform_name'])
            if platform_name not in result:
                result.append(platform_name)
        return result

    def list_platforms_ext(self):
        """! Useful if you just want to know how many platforms of each type are currently available on the system
        @return Dict of platform: platform_count
        """
        result = {}
        mbeds = self.list_mbeds()
        for i, val in enumerate(mbeds):
            platform_name = str(val['platform_name'])
            if platform_name not in result:
                result[platform_name] = 1
            else:
                result[platform_name] += 1
        return result

    def list_mbeds_by_targetid(self):
        """! Get information about mbeds with extended parameters/info included
        @return Returns dictionary where keys are TargetIDs and values are mbed structures
        @details Ordered by target id (key: target_id).
        """
        result = {}
        mbed_list = self.list_mbeds_ext()
        for mbed in mbed_list:
            target_id = mbed['target_id']
            result[target_id] = mbed
        return result

    # Private part, methods used to drive interface functions
    def load_mbed_description(self, file_name):
        """! Load JSON file with mbeds' description (mapping between target id and platform name)
            Sets self.manufacture_ids with mapping between manufacturers' ids and platform name.
        """
        #self.manufacture_ids = {}   # TODO: load this values from file
        pass

    def err(self, text):
        """! Prints error messages
        @param text Text to be included in error message
        @details Function prints directly on console
        """
        print('error: {}'.format(text))

    def debug(self, name, text):
        """! Prints error messages
        @param name Called function name
        @param text Text to be included in debug message
        @details Function prints directly on console
        """
        if self.DEBUG_FLAG:
            print('debug @%s.%s: %s'% (self.__class__.__name__, name, text))

    def __str__(self):
        """! Object to string casting

        @return Stringified class object should be prettytable formated string
        """
        return self.get_string()

    def get_string(self, border=False, header=True, padding_width=1, sortby='platform_name'):
        """! Printing with some sql table like decorators
        @param border Table border visibility
        @param header Table header visibility
        @param padding_width Table padding
        @param sortby Column used to sort results
        @return Returns string which can be printed on console
        """
        from prettytable import PrettyTable
        result = ''
        mbeds = self.list_mbeds_ext()
        if mbeds:
            """ ['platform_name', 'mount_point', 'serial_port', 'target_id'] - columns generated from USB auto-detection
                ['platform_name_unique', ...] - columns generated outside detection subsystem (OS dependent detection)
            """
            columns = ['platform_name', 'platform_name_unique', 'mount_point', 'serial_port', 'target_id', 'daplink_version']
            pt = PrettyTable(columns)
            for col in columns:
                pt.align[col] = 'l'

            for mbed in mbeds:
                row = []
                for col in columns:
                    row.append(mbed[col] if col in mbed and mbed[col] else 'unknown')
                pt.add_row(row)
            result = pt.get_string(border=border, header=header, padding_width=padding_width, sortby=sortby)
        return result

    # Private functions supporting API

    def get_json_data_from_file(self, json_spec_filename, verbose=False):
        """! Loads from file JSON formatted string to data structure
        @return None if JSON can be loaded
        """
        result = None
        try:
            with open(json_spec_filename) as data_file:
                try:
                    result = json.load(data_file)
                except ValueError as json_error_msg:
                    result = None
                    if verbose:
                        print("Error parsing file(%s): %s" % (json_spec_filename, json_error_msg))
        except IOError as fileopen_error_msg:
            if verbose:
                print("Warning: %s" % (fileopen_error_msg))
        return result

    def get_mbed_htm_target_id(self, mount_point):
        """! Function scans mbed.htm to get information about TargetID.
        @param mount_point mbed mount point (disk / drive letter)
        @return Function returns targetID, in case of failure returns None.
        @details Note: This function should be improved to scan variety of boards' mbed.htm files
        """
        result = None
        for line in self.get_mbed_htm_lines(mount_point):
            target_id = self.scan_html_line_for_target_id(line)
            if target_id:
                return target_id
        return result

    def get_mbed_htm_comment_section_ver_build(self, line):
        """! Check for Version and Build date of interface chip firmware im mbed.htm file
        @return (version, build) tuple if successful, None if no info found
        """
        # <!-- Version: 0200 Build: Mar 26 2014 13:22:20 -->
        m = re.search(r'^<!-- Version: (\d+) Build: ([\d\w: ]+) -->', line)
        if m:
            version_str, build_str = m.groups()
            return (version_str.strip(), build_str.strip())

        # <!-- Version: 0219 Build: Feb  2 2016 15:20:54 Git Commit SHA: 0853ba0cdeae2436c52efcba0ba76a6434c200ff Git local mods:No-->
        m = re.search(r'^<!-- Version: (\d+) Build: ([\d\w: ]+) Git Commit SHA', line)
        if m:
            version_str, build_str = m.groups()
            return (version_str.strip(), build_str.strip())

        # <!-- Version: 0.14.3. build 471 -->
        m = re.search(r'^<!-- Version: ([\d+\.]+)\. build (\d+) -->', line)
        if m:
            version_str, build_str = m.groups()
            return (version_str.strip(), build_str.strip())
        return None

    def get_mbed_htm(self, mount_point):
        """! Check for version, build date/timestamp, URL in mbed.htm file
        @param mount_point Where to look for mbed.htm file
        @return Dictoionary with additional DAPlink names
        """
        result = {}
        for line in self.get_mbed_htm_lines(mount_point):
            # Check for Version and Build date of interface chip firmware
            ver_bld = self.get_mbed_htm_comment_section_ver_build(line)
            if ver_bld:
                result['version'], result['build'] = ver_bld

            # Check for mbed URL
            m = re.search(r'url=([\w\d\:/\\\?\.=-_]+)', line)
            if m:
                result['url'] = m.group(1).strip()
        return result

    def get_mbed_htm_lines(self, mount_point):
        result = []
        if mount_point:
            try:
                for mount_point_file in [f for f in listdir(mount_point) if isfile(join(mount_point, f))]:
                    if mount_point_file.lower() == self.MBED_HTM_NAME:
                        mbed_htm_path = os.path.join(mount_point, mount_point_file)
                        try:
                            with open(mbed_htm_path, 'r') as f:
                                result = f.readlines()
                        except IOError:
                            self.debug(self.get_mbed_htm_target_id.__name__, ('Failed to open file', mbed_htm_path))
            except OSError:
                self.debug(self.get_mbed_htm_target_id.__name__, ('Failed to list mount point', mount_point))

        return result

    def get_details_txt(self, mount_point):
        """! Load DETAILS.TXT to dictionary:
            DETAILS.TXT example:
            Version: 0226
            Build:   Aug 24 2015 17:06:30
            Git Commit SHA: 27a236b9fe39c674a703c5c89655fbd26b8e27e1
            Git Local mods: Yes

            or:

            # DAPLink Firmware - see https://mbed.com/daplink
            Unique ID: 0240000029164e45002f0012706e0006f301000097969900
            HIF ID: 97969900
            Auto Reset: 0
            Automation allowed: 0
            Daplink Mode: Interface
            Interface Version: 0240
            Git SHA: c765cbb590f57598756683254ca38b211693ae5e
            Local Mods: 0
            USB Interfaces: MSD, CDC, HID
            Interface CRC: 0x26764ebf
        """
        result = {}
        if mount_point:
            path_to_details_txt = os.path.join(mount_point, self.DETAILS_TXT_NAME)
            if os.path.exists(path_to_details_txt):
                try:
                    with open(path_to_details_txt, 'r') as f:
                        result = self.parse_details_txt(f.readlines())
                except IOError as e:
                    self.debug(self.get_details_txt.__name__, ('Failed to open file', path_to_details_txt + '\n' + str(e)))
        return result if result else None

    def parse_details_txt(self, lines):
        result = {}
        for line in lines:
            if not line.startswith('#'):
                # Lines starting with '#' are comments
                line_split = line.split(':')
                if line_split:
                    idx = line.find(':')
                    result[line_split[0]] = line[idx+1:].strip()

        # Allign with new DAPlink DETAILS.TXT format
        if 'Interface Version' in result:
            result['Version'] = result['Interface Version']
        return result

    def scan_html_line_for_target_id(self, line):
        """! Scan if given line contains target id encoded in URL.
        @return Returns None when no target_id string in line
        """
        # Detecting modern mbed.htm file format
        m = re.search('\?code=([a-fA-F0-9]+)', line)
        if m:
            result = m.groups()[0]
            self.debug(self.scan_html_line_for_target_id.__name__, line.strip())
            self.debug(self.scan_html_line_for_target_id.__name__, (m.groups(), result))
            return result
        # Last resort, we can try to see if old mbed.htm format is there
        else:
            m = re.search('\?auth=([a-fA-F0-9]+)', line)
            if m:
                result = m.groups()[0]
                self.debug(self.scan_html_line_for_target_id.__name__, line.strip())
                self.debug(self.scan_html_line_for_target_id.__name__, (m.groups(), result))
                return result
        return None

    def mount_point_ready(self, path):
        """! Check if a mount point is ready for file operations
        @return Returns True if the given path exists, False otherwise
        """
        result = os.path.exists(path)

        if result:
            self.debug(self.mount_point_ready.__name__, "Mount point %s is ready" % path)
        else:
            self.debug(self.mount_point_ready.__name__, "Mount point %s does not exist" % (path))

        return result

    @staticmethod
    def run_cli_process(cmd, shell=True):
        """! Runs command as a process and return stdout, stderr and ret code
        @param cmd Command to execute
        @return Tuple of (stdout, stderr, returncode)
        """
        from subprocess import Popen, PIPE

        p = Popen(cmd, shell=shell, stdout=PIPE, stderr=PIPE)
        _stdout, _stderr = p.communicate()
        return _stdout, _stderr, p.returncode<|MERGE_RESOLUTION|>--- conflicted
+++ resolved
@@ -205,12 +205,9 @@
         "1302": "NUMAKER_PFM_NUC472",
         "1303": "NUMAKER_PFM_M453",
         "1304": "NUMAKER_PFM_M487",
-<<<<<<< HEAD
         "1305": "NUMAKER_PFM_M2351",
-=======
         "1306": "NUMAKER_PFM_NANO130",
         "1307": "NUMAKER_PFM_NUC240",
->>>>>>> c1621dfe
         "1549": "LPC1549",
         "1600": "LPC4330_M4",
         "1605": "LPC4330_M4",
