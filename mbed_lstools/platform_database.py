--- conflicted
+++ resolved
@@ -251,14 +251,11 @@
         u'7402': u'MBED_BR_HAT',
         u'7778': u'TEENSY3_1',
         u'8001': u'UNO_91H',
-<<<<<<< HEAD
         u'8002': u'UNO_81C',
         u'8003': u'UNO_81AM',
         u'8004': u'UNO_81A',
-=======
         u'8080': u'FF1705_L151CC',
         u'8081': u'FF_LPC546XX',
->>>>>>> 0d5cb689
         u'9001': u'LPC1347',
         u'9002': u'LPC11U24',
         u'9003': u'LPC1347',
